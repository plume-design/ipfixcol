/**
 * \file fastbit_table.cpp
 * \author Petr Kramolis <kramolis@cesnet.cz>
 * \brief methods of object wrapers for information elements.
 *
 * Copyright (C) 2015 CESNET, z.s.p.o.
 *
 * Redistribution and use in source and binary forms, with or without
 * modification, are permitted provided that the following conditions
 * are met:
 * 1. Redistributions of source code must retain the above copyright
 *    notice, this list of conditions and the following disclaimer.
 * 2. Redistributions in binary form must reproduce the above copyright
 *    notice, this list of conditions and the following disclaimer in
 *    the documentation and/or other materials provided with the
 *    distribution.
 * 3. Neither the name of the Company nor the names of its contributors
 *    may be used to endorse or promote products derived from this
 *    software without specific prior written permission.
 *
 * ALTERNATIVELY, provided that this notice is retained in full, this
 * product may be distributed under the terms of the GNU General Public
 * License (GPL) version 2 or later, in which case the provisions
 * of the GPL apply INSTEAD OF those given above.
 *
 * This software is provided ``as is, and any express or implied
 * warranties, including, but not limited to, the implied warranties of
 * merchantability and fitness for a particular purpose are disclaimed.
 * In no event shall the company or contributors be liable for any
 * direct, indirect, incidental, special, exemplary, or consequential
 * damages (including, but not limited to, procurement of substitute
 * goods or services; loss of use, data, or profits; or business
 * interruption) however caused and on any theory of liability, whether
 * in contract, strict liability, or tort (including negligence or
 * otherwise) arising in any way out of the use of this software, even
 * if advised of the possibility of such damage.
 *
 */

extern "C" {
#include <ipfixcol/verbose.h>
}

#include <vector>

#include "fastbit_table.h"

#define ROW_LINE "Number_of_rows ="

uint64_t get_rows_from_part(const char *part_path)
{
	uint64_t rows = 0;
	std::string line;
	std::string str_row;
	size_t pos;

	std::ifstream part_file(part_path);
	if (!part_file.is_open()) {
		return rows;
	}

	while (getline(part_file, line, '\n')) {
		if ((pos = line.find(ROW_LINE)) != std::string::npos) {
			str_row = line.substr(pos + strlen(ROW_LINE));
			rows = strtoul(str_row.c_str(), NULL, 0);
		}
	}

	return rows;
}

template_table::template_table(uint16_t template_id, uint32_t buff_size): _rows_count(0)
{
	_template_id = template_id;
	sprintf(_name, "%u",template_id);
	_orig_name[0] = '\0'; /* Empty string indicates that we use original name from template_id */
	_index = 0;
	_rows_in_window = 0;
	_min_record_size = 0;
	_new_dir = true;

	if (buff_size == 0) {
		buff_size = RESERVED_SPACE;
	}

	_buff_size = buff_size;
	_first_transmission = 0;
}

template_table::~template_table()
{
	for (el_it = elements.begin(); el_it != elements.end(); ++el_it) {
		delete (*el_it);
	}
}

int template_table::update_part(std::string path)
{
	FILE *f;
	std::stringstream ss;
	std::string part;
	int columns = 0;
	uint64_t rows_in_part;
	rows_in_part = get_rows_from_part((path + "/-part.txt").c_str());

	f = fopen((path + "/-part.txt").c_str(), "w");
	if (f == NULL) {
		MSG_ERROR(msg_module, "Cannot open file '-part.txt'");
		return 1;
	}

	/* Count only real elements, not unknown
	 * Unknown elements have empty name */
	for (element *el : elements) {
		if (strlen(el->getName()) != 0) {
			columns++;
		}
	}

	/* Insert header */
	ss << "BEGIN HEADER\n";
	ss << "Name=" << std::string(this->_name) << "\n";
	ss << "Description=Generated by FastBit plugin for IPFIXcol\n";
	ss << "Number_of_rows=" << _rows_in_window + rows_in_part << "\n";
	ss << "Number_of_columns=" << columns << "\n";
	ss << "Timestamp=" << time(NULL) << "\n";
	ss << "END HEADER\n";

	/* Insert row info */
	for (el_it = elements.begin(); el_it != elements.end(); ++el_it) {
		ss << (*el_it)->get_part_info();
	}

	part = ss.str();
	fputs(part.c_str(), f);
	fclose(f);
	return 0;
}

int template_table::dir_check(std::string path, bool new_dir)
{
	size_t pos;

	/* Creating directory, unset the _new_dir property */
	this->_new_dir = false;

	if (mkdir(path.c_str(), 0777) != 0) {
		if (errno == EEXIST) { /* dir already exists */
			if (new_dir) {
				/* Rename the table */
				int len = strlen(this->_name);

				if (this->_orig_name[0] == '\0') {
					/* Save the _name property if not saved already */
					strcpy(this->_orig_name, this->_name);

					/* Update the name */
					this->_name[len] = 'a';
					this->_name[len + 1] = '\0';

					/* Update the path */
					path += "a";
				} else {
					/* Update the name */
					this->_name[len - 1]++;

					/* Update the path */
					path[path.length() - 1]++;
				}

				return this->dir_check(path.c_str(), true);
			}

			return 0;
		}

		if (errno == ENOENT) { /* Check parent directory */
			pos = path.find_last_of("/\\");
			if (pos == std::string::npos) {
				MSG_ERROR(msg_module, "Cannot create directory '%s'", path.c_str());
				return 2;
			}

			/* Create the parent */
			this->dir_check(path.substr(0,pos), false);

			/* Try to create the dir again */
			if (mkdir(path.c_str(), 0777) != 0) {
				MSG_ERROR(msg_module, "Cannot create directory '%s'", path.c_str());
				return 2;
			}

			return 0;
		}

		/* Other error */
		MSG_ERROR(msg_module, "Cannot create directory '%s'", path.c_str());
		return 2;
	}
	
	return 0;
}

int template_table::store(ipfix_data_set *data_set, std::string path, bool new_dir)
{
	uint8_t *data = data_set->records;
	uint16_t element_size = 0;
	uint32_t record_cnt = 0;

	if (data == NULL) {
		return 0;
	}

	/* When opening new directory, go back to original name (duplicity should be gone) */
	if (new_dir && this->_orig_name[0] != '\0') {
		if (this->_rows_in_window > this->_rows_count) {
			MSG_ERROR(msg_module, "Renaming partially stored template");
		}

		strcpy(this->_name, this->_orig_name);
		this->_orig_name[0] = '\0';
	}

	if (new_dir) {
		this->_new_dir = true;
	}

	/* Count how many records does data_set contain */
	uint16_t data_size = (ntohs(data_set->header.length) - (sizeof(struct ipfix_set_header)));
	uint16_t read_data = 0;
	while (read_data < data_size) {
		if ((data_size - read_data) < _min_record_size) {
			break;
		}

		record_cnt++;

		for (el_it = elements.begin(); el_it != elements.end() && read_data < data_size; ++el_it) {
			element_size = (*el_it)->fill(data);
			data += element_size;
			read_data += element_size;
		}

		_rows_count++;
		if (_rows_count >= _buff_size) {
			_rows_in_window += _rows_count;

			if (this->dir_check(path + _name, this->_new_dir) != 0) {
				return -1;
			}

			for (el_it = elements.begin(); el_it != elements.end(); ++el_it) {
				(*el_it)->flush(path + _name);
			}

			/* Update -part.txt so that the data is ready for processing */
			this->update_part(path + _name);
			_rows_count = 0;
			_rows_in_window = 0;
		}
	}

	return record_cnt;
}

void template_table::flush(std::string path)
{
	/* Check whether there is something to flush */
	if (_rows_count <= 0) {
		return;
	}

	/* Check directory */
	_rows_in_window += _rows_count;
	if (this->dir_check(path + _name, this->_new_dir) != 0) {
		return;
	}

	/* Flush data */
	for (el_it = elements.begin(); el_it != elements.end(); ++el_it) {
		(*el_it)->flush(path + _name);
	}

	/* Create/update -part.txt file */
	this->update_part(path + _name);
	_rows_count = 0;
	_rows_in_window = 0;

	/* Data on disk is consistent; try to go back to original name */
	if (this->_orig_name[0] != '\0') {
		strcpy(this->_name, this->_orig_name);
		this->_orig_name[0] = '\0';
	}
}

int template_table::parse_template(struct ipfix_template *tmp, struct fastbit_config *config)
{
	int i;
	uint32_t en = 0; /* enterprise number (0 = IANA elements) */
	int en_offset = 0;
	template_ie *field;
	element *new_element;

	/* Is there anything to parse? */
	if (tmp == NULL) {
		MSG_WARNING(msg_module, "Received data without template; skipping data...");
		return 1;
	}

	/* We don't want to parse option tables ect., so check it */
	if (tmp->template_type != TM_TEMPLATE) {
		MSG_WARNING(msg_module, "Received Options Template; skipping data...");
		return 1; 
	}

	_template_id = tmp->template_id;

	/* Save the time of the template transmission */
	_first_transmission = tmp->first_transmission;

	/* Find elements */
	for (i = 0; i < tmp->field_count + en_offset; i++) {
		field = &(tmp->fields[i]);
		if (field->ie.length == VAR_IE_LENGTH) {
			_min_record_size += 1;
		} else {
			_min_record_size += field->ie.length;
		}
		
		/* Is this an enterprise element? */
		en = 0;
		if (field->ie.id & 0x8000) {
			i++;
			en_offset++;
			en = tmp->fields[i].enterprise_number;
		}

		switch(get_type_from_xml(config, en, field->ie.id & 0x7FFF)) {
			case UINT:
				new_element = new el_uint(field->ie.length, en, field->ie.id & 0x7FFF, _buff_size);
				break;
			case IPv6:
				/* IPv6 address are 128b in size, so we have to split them over two 64b rows
				 * Adding p0 p1 sufixes to row name...
				 */
				/* Check size from template */
				if (field->ie.length != 16) {
					MSG_WARNING(msg_module, "Element e%iid%i has type 'IPv6' but size '%i'; skipping...", en, field->ie.id & 0x7FFF, field->ie.length);
					new_element = new el_unknown(field->ie.length);
					break;
				}

				new_element = new el_ipv6(sizeof(uint64_t), en, field->ie.id & 0x7FFF, 0, _buff_size);
				elements.push_back(new_element);

				new_element = new el_ipv6(sizeof(uint64_t), en, field->ie.id & 0x7FFF, 1, _buff_size);
				break;
			case INT: 
				new_element = new el_sint(field->ie.length, en, field->ie.id & 0x7FFF, _buff_size);
				break;
			case FLOAT:
				new_element = new el_float(field->ie.length, en, field->ie.id & 0x7FFF, _buff_size);
				break;
			case TEXT:
				new_element = new el_text(field->ie.length, en, field->ie.id & 0x7FFF, _buff_size, config);
				break;
			case BLOB:
				new_element = new el_blob(field->ie.length, en, field->ie.id & 0x7FFF, _buff_size);
				break;
			case UNKNOWN:
			default:
				MSG_DEBUG(msg_module, "Received UNKNOWN element (size: %u)",field->ie.length);
				if (field->ie.length < 9) {
					new_element = new el_uint(field->ie.length, en, field->ie.id & 0x7FFF, _buff_size);
<<<<<<< HEAD
				} else {
=======
				} else if (field->ie.length == VAR_IE_LENGTH) { /* Variable size element */
					new_element = new el_var_size(field->ie.length, en, field->ie.id & 0x7FFF, _buff_size);
				} else { /* TODO blob etc. */
>>>>>>> e3f35140
					new_element = new el_blob(field->ie.length, en, field->ie.id & 0x7FFF, _buff_size);
				}

				break;
		}

		if (!new_element) {
			MSG_ERROR(msg_module, "Something is wrong with template elements...");
			return 1;
		}

		/* Check that this element does not already exist */
		for (element *e : elements) {
			if (strncmp(new_element->getName(), e->getName(), IE_NAME_LENGTH) == 0) {
				/* This element already exists, replace it with unknown */
				delete new_element;
				new_element = new el_unknown(field->ie.length, en, field->ie.id & 0x7FFF, _buff_size);
				break;
			}
		}

		elements.push_back(new_element);
	}

	return 0;
}<|MERGE_RESOLUTION|>--- conflicted
+++ resolved
@@ -372,13 +372,7 @@
 				MSG_DEBUG(msg_module, "Received UNKNOWN element (size: %u)",field->ie.length);
 				if (field->ie.length < 9) {
 					new_element = new el_uint(field->ie.length, en, field->ie.id & 0x7FFF, _buff_size);
-<<<<<<< HEAD
 				} else {
-=======
-				} else if (field->ie.length == VAR_IE_LENGTH) { /* Variable size element */
-					new_element = new el_var_size(field->ie.length, en, field->ie.id & 0x7FFF, _buff_size);
-				} else { /* TODO blob etc. */
->>>>>>> e3f35140
 					new_element = new el_blob(field->ie.length, en, field->ie.id & 0x7FFF, _buff_size);
 				}
 
