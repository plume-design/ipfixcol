/**
 * \file fastbit_element.cpp
 * \author Petr Kramolis <kramolis@cesnet.cz>
 * \brief methods of object wrapers for information elements.
 *
 * Copyright (C) 2015 CESNET, z.s.p.o.
 *
 * Redistribution and use in source and binary forms, with or without
 * modification, are permitted provided that the following conditions
 * are met:
 * 1. Redistributions of source code must retain the above copyright
 *    notice, this list of conditions and the following disclaimer.
 * 2. Redistributions in binary form must reproduce the above copyright
 *    notice, this list of conditions and the following disclaimer in
 *    the documentation and/or other materials provided with the
 *    distribution.
 * 3. Neither the name of the Company nor the names of its contributors
 *    may be used to endorse or promote products derived from this
 *    software without specific prior written permission.
 *
 * ALTERNATIVELY, provided that this notice is retained in full, this
 * product may be distributed under the terms of the GNU General Public
 * License (GPL) version 2 or later, in which case the provisions
 * of the GPL apply INSTEAD OF those given above.
 *
 * This software is provided ``as is, and any express or implied
 * warranties, including, but not limited to, the implied warranties of
 * merchantability and fitness for a particular purpose are disclaimed.
 * In no event shall the company or contributors be liable for any
 * direct, indirect, incidental, special, exemplary, or consequential
 * damages (including, but not limited to, procurement of substitute
 * goods or services; loss of use, data, or profits; or business
 * interruption) however caused and on any theory of liability, whether
 * in contract, strict liability, or tort (including negligence or
 * otherwise) arising in any way out of the use of this software, even
 * if advised of the possibility of such damage.
 *
 */

extern "C" {
#include <ipfixcol.h>
}

#include <endian.h>

#include "fastbit_element.h"
#include "fastbit_table.h"

#define NFv9_CONVERSION_ENTERPRISE_NUMBER (~((uint32_t) 0))

int load_types_from_xml(struct fastbit_config *conf)
{
	pugi::xml_document doc;
	pugi::xml_parse_result result;
	uint32_t en;
	uint16_t id;
	int len;
	enum store_type type;
	std::string str_value;

	result = doc.load_file(ipfix_elements);

	/* Check for errors */
	if (!result) {
		MSG_ERROR(msg_module, "Error while parsing '%s': %s", ipfix_elements, result.description());
		return -1;
	}

	pugi::xpath_node_set elements = doc.select_nodes("/ipfix-elements/element");
	for (pugi::xpath_node_set::const_iterator it = elements.begin(); it != elements.end(); ++it)
	{
		str_value = it->node().child_value("enterprise");
		en = strtoul(str_value.c_str(), NULL, 0);
		str_value = it->node().child_value("id");
		id = strtoul(str_value.c_str(), NULL, 0);
		str_value = it->node().child_value("dataType");

		/* Obtain field type */
		if (str_value == "boolean" \
				or str_value == "dateTimeSeconds" \
				or str_value == "dateTimeMicroseconds" \
				or str_value == "dateTimeMilliseconds" \
				or str_value == "dateTimeNanoseconds" \
				or str_value == "ipv4Address" \
				or str_value == "macAddress" \
				or str_value == "unsigned8" \
				or str_value == "unsigned16" \
				or str_value == "unsigned32" \
				or str_value == "unsigned64") {
			type = UINT;
		} else if (str_value == "signed8" \
				or str_value == "signed16" \
				or str_value == "signed32" \
				or str_value == "signed64") {
			type = INT;
		} else if (str_value == "ipv6Address") {
			type = IPV6;
		} else if (str_value == "float32" \
			or str_value == "float64") {
			type = FLOAT;
		} else if (str_value == "string") {
			type = TEXT;
		} else if (str_value == "octetArray" \
				or str_value == "basicList" \
				or str_value == "subTemplateList" \
				or str_value== "subTemplateMultiList") {
			type = BLOB;
		} else {
			type = UNKNOWN;
		}

		(*conf->elements_types)[en][id] = type;

		/* Obtain field length */
		if (str_value == "unsigned64" \
				or str_value == "dateTimeMilliseconds" \
				or str_value == "dateTimeMicroseconds" \
				or str_value == "dateTimeNanoseconds" \
				or str_value == "macAddress" \
				or str_value == "float64" \
				or str_value == "signed64") {
			len = 8;
		} else if (str_value == "unsigned32" \
				or str_value == "dateTimeSeconds" \
				or str_value == "ipv4Address" \
				or str_value == "boolean" \
				or str_value == "float32" \
				or str_value == "signed32") {
			len = 4;
		} else if (str_value == "unsigned16" \
				or str_value == "signed16") {
			len = 2;
		} else if (str_value == "unsigned8" \
				or str_value == "signed8") {
			len = 1;
		} else if (str_value == "ipv6Address" \
				or str_value == "string" \
				or str_value == "octetArray" \
				or str_value == "basicList" \
				or str_value == "subTemplateList" \
				or str_value == "subTemplateMultiList") {
			len = -1;
		}

		(*conf->elements_lengths)[en][id] = len;
	}

	return 0;
}

enum store_type get_type_from_xml(struct fastbit_config *conf, uint32_t en, uint16_t id)
{
	/* Check whether a type has been determined for the specified element */
	if ((*conf->elements_types).count(en) == 0 || (*conf->elements_types)[en].count(id) == 0) {
		if (en == NFv9_CONVERSION_ENTERPRISE_NUMBER) {
			MSG_WARNING(msg_module, "No specification for e%uid%u found in '%s' (enterprise number converted from NFv9)", en, id, ipfix_elements);
		} else {
			MSG_WARNING(msg_module, "No specification for e%uid%u found in '%s'", en, id, ipfix_elements);
		}

		return UNKNOWN;
	}

	return (*conf->elements_types)[en][id];
}

void element::byte_reorder(uint8_t *dst, uint8_t *src, int srcSize, int dstSize)
{
	(void) dstSize;
	int i;
	for (i = 0;i < srcSize; i++) {
		dst[i] = src[srcSize - i - 1];
	}
}

void element::set_name(uint32_t en, uint16_t id, int part)
{
	if (part == -1) { /* default */
		sprintf(_name, "e%uid%hu", en, id);
	} else {
		sprintf(_name, "e%uid%hup%i", en, id, part);
	}
}

const char* element::getName() const {
	return _name;
}

void element::allocate_buffer(uint32_t count)
{
	_buf_max = count;
	_buffer = (char *) realloc(_buffer, _size * count);
	if (_buffer == NULL) {
		MSG_ERROR(msg_module, "Memory allocation failed (%s:%d)", __FILE__, __LINE__);
	}
}

void element::free_buffer()
{
	free(_buffer);
}

int element::append(void *data)
{
	if (_filled >= _buf_max) {
		return 1;
	}

	memcpy(&(_buffer[size() * _filled]), data, size());
	_filled++;
	return 0;
}

int element::flush(std::string path)
{
	FILE *f;
	size_t check;
	if (_filled > 0) {
		f = fopen((path + "/" + _name).c_str(), "a+");
		if (f == NULL) {
			MSG_ERROR(msg_module, "Error while writing data (fopen)");
			return 1;
		}

		if (_buffer == NULL) {
			MSG_ERROR(msg_module, "Error while writing data (buffer)");
			fclose(f);
			return 1;
		}

		check = fwrite(_buffer, size(), _filled, f);
		if (check != (size_t) _filled) {
			MSG_ERROR(msg_module, "Error while writing data (fwrite)");
			fclose(f);
			return 1;
		}

		_filled = 0;
		fclose(f);
	}

	return 0;
}

std::string element::get_part_info()
{
	return std::string("\nBEGIN Column\n") \
		+ "name=" + std::string(this->_name) + "\n" \
		+ "data_type=" + ibis::TYPESTRING[(int) this->_type] + "\n" \
		+ "END Column\n";
}

el_var_size::el_var_size(int size, uint32_t en, uint16_t id, uint32_t buf_size, struct fastbit_config *config)
{
	(void) buf_size;

	_config = config;
	_en = en;
	_id = id;
	_size = size;
	_filled = 0;
	_buffer = NULL;
	data = NULL;

	set_name(en, id);
	this->set_type();
}

uint16_t el_var_size::fill(uint8_t *data)
{
	/* Get size of data */
	if (data[0] < 255) {
		_size = data[0] + 1; /* 1 is first byte with true size */
	} else if (data[0] == 255) {
		/* Length is stored in second and third octet */
		_size = ntohs(*((uint16_t *) &data[1]));
		_size += 3;
	} else {
		MSG_ERROR(msg_module, "Invalid (variable) length specification: %u", data[0]);
	}

	return _size;
}

int el_var_size::set_type()
{
	_type = ibis::UBYTE;
	return 0;
}

el_float::el_float(int size, uint32_t en, uint16_t id, uint32_t buf_size, struct fastbit_config *config)
{
	_config = config;
	_en = en;
	_id = id;
	_size = size;
	_filled = 0;
	_buffer = NULL;

	set_name(en, id);
	this->set_type();

	if (buf_size == 0) {
		buf_size = RESERVED_SPACE;
	}

	allocate_buffer(buf_size);
}

uint16_t el_float::fill(uint8_t *data)
{
	switch(_size) {
	case 4:
		/* float32 */
		*((uint32_t*) &(float_value.float32)) = ntohl(*((uint32_t*) data));
		this->append(&(float_value.float32));
		break;
	case 8:
		/* float64 */
		*((uint64_t*) &(float_value.float64)) = be64toh(*((uint64_t*) data));
		this->append(&(float_value.float64));
		break;
	default:
		MSG_ERROR(msg_module, "Invalid element size (%s - %u)", _name, _size);
		break;
	}

	return _size;
}

int el_float::set_type()
{
	switch(_size) {
	case 4:
		/* float32 */
		_type = ibis::FLOAT;
		break;
	case 8:
		/* float64 */
		_type = ibis::DOUBLE;
		break;
	default:
		MSG_ERROR(msg_module, "Invalid element size (%s - %u)", _name, _size);
		break;
	}

	return 0;
}

el_text::el_text(int size, uint32_t en, uint16_t id, uint32_t buf_size, struct fastbit_config *config):
	_var_size(false), _true_size(size), _sp_buffer(NULL)
{
	_config = config;
	_en = en;
	_id = id;
	_size = 1; /* Size for flush function */
	_offset = 0;
	_filled = 0;
	_buffer = NULL;
	_sp_buffer = NULL;
	_sp_buffer_size = 0;
	_sp_buffer_offset = 0;

	if (size == VAR_IE_LENGTH) { /* Element with variable size */
		_var_size = true;
	}

	set_name(en, id);
	this->set_type();

	if (buf_size == 0) {
		 buf_size = RESERVED_SPACE;
	}

	allocate_buffer(buf_size);

	/* Allocate sp buffer, if enabled in config */
	if (_config->create_sp_files) {
		_sp_buffer_size = buf_size;
		_sp_buffer = (char *) realloc(_sp_buffer, _sp_buffer_size);
		if (_sp_buffer == NULL) {
			MSG_ERROR(msg_module, "Memory allocation failed (%s:%d)", __FILE__, __LINE__);
			exit(-1);
		}

		/* Fill the offset of first element */
		*(uint64_t *) _sp_buffer = 0;
		_sp_buffer_offset = 8; /* 8 byte numbers are used to record offset */
	}
}

int el_text::append_str(void *data, int size)
{
	/* Check buffer space */
	if (_filled + size + 1 >= _buf_max) { /* 1 = terminating zero */
		_buf_max = _buf_max + (100 * size) + 1; // TODO
		_buffer = (char *) realloc(_buffer, _size * _buf_max);
	}

	memcpy(_buffer + _filled, data, size);

	/* Set terminating character, just to be sure it is there */
	_buffer[_filled + size] = '\0';

	/* Get the real string length (data may contain more '\0' accidentally) */
	_filled += strlen(_buffer + _filled) + 1;

	return 0;
}

uint16_t el_text::fill(uint8_t *data)
{
	/* Get size of data */
	if (_var_size) {
		if (data[0] < 255) {
			_true_size = data[0];
			_offset = 1;
		} else {
			_true_size = ntohs(*((uint16_t *) &data[1]));
			_offset = 3;
		}
	}

	this->append_str(&(data[_offset]), _true_size);

	if (_config->create_sp_files) {
		/* Check whether sp buffer is large enough */
		if (_sp_buffer_offset + 8 >= _sp_buffer_size) {
			_sp_buffer_size *= 2; /* Double the buffer */
			_sp_buffer = (char *) realloc(_sp_buffer, _sp_buffer_size);
			if (_sp_buffer == NULL) {
				perror("realloc blob sp buffer");
				exit(-1);
			}
		}

		/* Update sp buffer */
		*(uint64_t *) (_sp_buffer + _sp_buffer_offset) = (uint64_t) _filled;
		_sp_buffer_offset += 8;
	}

	/* Return size of processed data */
	return _true_size + _offset;
}

int el_text::flush(std::string path)
{
	FILE *f;
	size_t check;

	/* Flush sp buffer */
	if (_config->create_sp_files && _filled > 0 && _sp_buffer != NULL) {
		f = fopen((path + "/" + _name + ".sp").c_str(), "a+");
		if (f == NULL) {
			MSG_ERROR(msg_module, "Error while writing data (fopen)");
			return 1;
		}

		check = fwrite(_sp_buffer, 1 , _sp_buffer_offset, f);
		if (check != (size_t) _sp_buffer_offset) {
			MSG_ERROR(msg_module, "Error while writing data (fwrite)");
			fclose(f);
			return 1;
		}

		/* Close the file */
		fclose(f);

		/* Reset buffer */
		_sp_buffer_offset = 8;

		/* TODO
		 * It is necessary to get the offset right before next write to disk
		 * Get the size of the element on disk and use it to calculate offset
		 */
	}

	/* Call parent function to write the data buffer */
	element::flush(path);

	return 0;
}

el_text::~el_text()
{
	free(_sp_buffer);
}

el_ipv6::el_ipv6(int size, uint32_t en, uint16_t id, int part, uint32_t buf_size, struct fastbit_config *config)
{
	_config = config;
	_en = en;
	_id = id;
	_size = size;
	_filled = 0;
	_buffer = NULL;
	ipv6_value = 0;

	set_name(en, id, part);
	this->set_type();

	if (buf_size == 0) {
		buf_size = RESERVED_SPACE;
	}

	allocate_buffer(buf_size);
}

uint16_t el_ipv6::fill(uint8_t *data)
{
	/* ulong */
	ipv6_value = be64toh(*((uint64_t*) data));
	this->append(&(ipv6_value));
	return _size;
}

int el_ipv6::set_type()
{
	/* ulong */
	_type = ibis::ULONG;
	return 0;
}

el_blob::el_blob(int size, uint32_t en, uint16_t id, uint32_t buf_size, struct fastbit_config *config):
	_var_size(false), _true_size(size), _sp_buffer(NULL)
{
	_config = config;
	_en = en;
	_id = id;
	_size = 1; /* This is size for flush function */
	_buffer = NULL;
	_filled = 0;
	uint_value = 0;

	if (size == VAR_IE_LENGTH) { /* Element with variable length */
		_var_size = true;
	}

	set_name(en, id);
	this->set_type();

	if (buf_size == 0) {
		 buf_size = RESERVED_SPACE;
	}

	allocate_buffer(buf_size);

<<<<<<< HEAD
	/* Allocate sp buffer */
	_sp_buffer_size = buf_size;
=======
	/* Allocate the sp buffer */
	_sp_buffer_size = buf_size + 8; /* We need at least the 8 bytes */
>>>>>>> 91e973d6
	_sp_buffer = (char *) realloc(_sp_buffer, _sp_buffer_size);
	if (_sp_buffer == NULL) {
		MSG_ERROR(msg_module, "Memory allocation failed (%s:%d)", __FILE__, __LINE__);
		exit(-1);
	}

	/* Fill the offset of first element */
	*(uint64_t *) _sp_buffer = 0;
	_sp_buffer_offset = 8; /* 8 byte numbers are used to record offset */
}

uint16_t el_blob::fill(uint8_t *data)
{
	uint8_t _offset = 0;

	/* Get real size of the data */
	if (_var_size) {
		/* Length is stored in first octet if < 255 */
		if (data[0] < 255) {
			_true_size = data[0];
			_offset = 1;
		} else if (data[0] == 255) {
			/* Length is stored in second and third octet */
			_true_size = ntohs(*((uint16_t *) &data[1]));
			_offset = 3;
		} else {
			MSG_ERROR(msg_module, "Invalid (variable) length specification: %u", data[0]);
		}
	}

	if (_filled + _true_size >= _buf_max) {
		_buf_max += 100 * _true_size; /* TODO find some better constant */
		_buffer = (char *) realloc(_buffer, _buf_max);
		if (_buffer == NULL) {
			perror("realloc blob buffer");
			exit(-1);
		}
	}

	memcpy(&(_buffer[_filled]), data + _offset, _true_size);

	/* Update the number of filled bytes */
	_filled += _true_size;

	/* Check whether sp buffer is large enough */
	if (_sp_buffer_offset + 8 >= _sp_buffer_size) {
		_sp_buffer_size *= 2; /* Double buffer size */
		_sp_buffer = (char *) realloc(_sp_buffer, _sp_buffer_size);
		if (_sp_buffer == NULL) {
			perror("realloc blob sp buffer");
			exit(-1);
		}
	}

	/* Update sp buffer */
	*(uint64_t *) (_sp_buffer + _sp_buffer_offset) = (uint64_t) _filled;
	_sp_buffer_offset += 8;

	/* Return size of processed data */
	return _true_size  + _offset;
}

int el_blob::flush(std::string path)
{
	FILE *f;
	size_t check;
	
	if (_filled > 0 && _sp_buffer != NULL) {
		f = fopen((path + "/" + _name + ".sp").c_str(), "a+");
		if (f == NULL) {
			MSG_ERROR(msg_module, "Error while writing data (fopen)");
			return 1;
		}

		check = fwrite(_sp_buffer, 1 , _sp_buffer_offset, f);
		if (check != (size_t) _sp_buffer_offset) {
			MSG_ERROR(msg_module, "Error while writing data (fwrite)");
			fclose(f);
			return 1;
		}

		/* Close the file */
		fclose(f);

		/* Reset buffer */
		_sp_buffer_offset = 8;

		/* TODO
		 * It is necessary to get the offset right before next write to disk
		 * Get the size of the element on disk and use it to calculate offset
		 */
	}

	/* Call parent function to write the data buffer */
	element::flush(path);

	return 0;
}

el_blob::~el_blob()
{
	free(_sp_buffer);
}

el_uint::el_uint(int size, uint32_t en, uint16_t id, uint32_t buf_size, struct fastbit_config *config)
{
	_config = config;
	_en = en;
	_id = id;
	_real_size = size;
	_size = 0;
	_filled = 0;
	_buffer = NULL;

	set_name(en, id);
	this->set_type();

	if (buf_size == 0) {
		buf_size = RESERVED_SPACE;
	}

	allocate_buffer(buf_size);
}

uint16_t el_uint::fill(uint8_t *data) {
	uint_value.ulong = 0;

	switch(_real_size) {
	case 1:
		/* ubyte */
		uint_value.ubyte = data[0];
		this->append(&(uint_value.ubyte));
		break;
	case 2:
		/* ushort */
		uint_value.ushort = ntohs(*((uint16_t *) data));
		this->append(&(uint_value.ushort));
		break;
	case 3:
		byte_reorder((uint8_t *) &(uint_value.uint), data, _real_size, sizeof(uint));
		this->append(&(uint_value.uint));
		break;
	case 4:
		/* uint */
		uint_value.uint = ntohl(*((uint32_t *) data));
		this->append(&(uint_value.uint));
		break;
	case 5:
	case 6:
	case 7:
		byte_reorder((uint8_t *) &(uint_value.ulong), data, _real_size, sizeof(ulong));
		this->append(&(uint_value.ulong));
		break;
	case 8:
		/* ulong */
		uint_value.ulong = be64toh(*((uint64_t *) data));
		this->append(&(uint_value.ulong));
		break;
	default:
		MSG_ERROR(msg_module, "Invalid element size (%s - %u)", _name, _size);
		return 1;
		break;
	}

	return _real_size;
}

int el_uint::set_type()
{
	int target_size = (_config->use_template_field_lengths) ?
			_real_size : (*_config->elements_lengths)[_en][_id];

	switch(target_size) {
		case 1:
			_type = ibis::UBYTE;
			_size = 1;
			break;
		case 2:
			_type = ibis::USHORT;
			_size = 2;
			break;
		case 3:
		case 4:
			_type = ibis::UINT;
			_size = 4;
			break;
		case 5:
		case 6:
		case 7:
		case 8:
			_type = ibis::ULONG;
			_size = 8;
			break;
		default:
			MSG_ERROR(msg_module, "Invalid element size (%s - %u)", _name, _size);
			return 1;
			break;
	}

	return 0;
}

int el_sint::set_type()
{
	switch(_real_size) {
	case 1:
		/* ubyte */
		_type = ibis::BYTE;
		_size = 1;
		break;
	case 2:
		/* ushort */
		_type = ibis::SHORT;
		_size = 2;
		break;
	case 3:
	case 4:
		/* uint */
		_type = ibis::INT;
		_size = 4;
		break;
	case 5:
	case 6:
	case 7:
	case 8:
		/* ulong */
		_type = ibis::LONG;
		_size = 8;
		break;
	default:
		MSG_ERROR(msg_module, "Invalid element size (%s - %u)", _name, _size);
		return 1;
		break;
	}

	return 0;
}

el_sint::el_sint(int size, uint32_t en, uint16_t id, uint32_t buf_size, struct fastbit_config *config)
{
	_config = config;
	_en = en;
	_id = id;
	_real_size = size;
	_size = 0;
	_filled = 0;
	_buffer = NULL;

	set_name(en, id);
	this->set_type();

	if (buf_size == 0) {
		 buf_size = RESERVED_SPACE;
	}

	allocate_buffer(buf_size);
}

el_unknown::el_unknown(int size, uint32_t en, uint16_t id, int part, uint32_t buf_size, struct fastbit_config *config)
{
	(void) part;
	(void) buf_size;

	_config = config;
	_en = en;
	_id = id;

	_size = size;
	_name[0] = '\0';

	/* Size of VAR_IE_LENGTH means variable-sized IE */
	_var_size = (size == VAR_IE_LENGTH);

	/* Init buffer so that element::free_buffer is happy */
	_buffer = NULL;
}

int el_unknown::append(void *data)
{
	(void) data;
	return 0;
}

int el_unknown::flush(std::string path)
{
	(void) path;
	return 0;
}

uint16_t el_unknown::fill(uint8_t *data)
{
	/* Get real size of the data */
	if (_var_size) {
		uint16_t true_size, offset;
		if (data[0] < 255) {
			true_size = data[0];
			offset = 1;
		} else if (data[0] == 255) {
			/* Length is stored in second and third octet */
			true_size = ntohs(*((uint16_t *) &data[1]));
			offset = 3;
		} else {
			MSG_ERROR(msg_module, "Invalid (variable) length specification: %u", data[0]);
		}

		return true_size + offset;
	}

	/* FIXED size */
	return _size;
}

std::string el_unknown::get_part_info()
{
	return  std::string("");
}<|MERGE_RESOLUTION|>--- conflicted
+++ resolved
@@ -545,13 +545,8 @@
 
 	allocate_buffer(buf_size);
 
-<<<<<<< HEAD
 	/* Allocate sp buffer */
-	_sp_buffer_size = buf_size;
-=======
-	/* Allocate the sp buffer */
 	_sp_buffer_size = buf_size + 8; /* We need at least the 8 bytes */
->>>>>>> 91e973d6
 	_sp_buffer = (char *) realloc(_sp_buffer, _sp_buffer_size);
 	if (_sp_buffer == NULL) {
 		MSG_ERROR(msg_module, "Memory allocation failed (%s:%d)", __FILE__, __LINE__);
