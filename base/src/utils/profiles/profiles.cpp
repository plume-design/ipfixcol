--- conflicted
+++ resolved
@@ -74,11 +74,7 @@
 	yylex_init(&(pdata->scanner));
 	YY_BUFFER_STATE bp = yy_scan_string(pdata->filter, pdata->scanner);
 	yy_switch_to_buffer(bp, pdata->scanner);
-<<<<<<< HEAD
-
-=======
-	
->>>>>>> ff9b707a
+
 	/* Parse filter */
 	ret = yyparse(pdata);
 	
@@ -254,16 +250,11 @@
 	Profile *rootProfile{NULL};
 
 	try {
-<<<<<<< HEAD
 		/* Iterate throught all profiles */
 		/* rootProfile must be considered as loop condition, since storage allocated
 		   by process_profile will be leaked otherwise
 		 */
 		for (xmlNode *node = root; node && !rootProfile; node = node->next) {
-=======
-		/* Iterate through all profiles */
-		for (xmlNode *node = root; node; node = node->next) {
->>>>>>> ff9b707a
 			if (node->type != XML_ELEMENT_NODE) {
 				continue;
 			}
