--- conflicted
+++ resolved
@@ -1,9 +1,6 @@
 AM_CPPFLAGS = -I$(top_srcdir)/headers
 AM_CFLAGS += -rdynamic
 
-<<<<<<< HEAD
-SUBDIRS = filter profiles elements libsiso ipfixconf ipfixsend conversion .
-=======
 SUBDIRS = \
     profiles \
     elements \
@@ -13,7 +10,6 @@
     conversion \
     template_mapper \
     .
->>>>>>> 6df2fc26
 
 noinst_LIBRARIES = libutils.a
 libutils_a_SOURCES = utils.c